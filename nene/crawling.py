--- conflicted
+++ resolved
@@ -66,20 +66,14 @@
         "json": [],
         "yaml": [],
     }
-<<<<<<< HEAD
     expanded_ignore = []
     for path in ignore:
         if "*" in path:
             expanded_ignore.extend(glob(path, recursive=True))
         else:
             expanded_ignore.append(path)
-
-    for path in walk_non_hidden(root):
+    for path in _walk_non_hidden(root):
         if str(path) in expanded_ignore:
-=======
-    for path in _walk_non_hidden(root):
-        if str(path) in ignore:
->>>>>>> d579231e
             continue
         if path.suffix in formats:
             tree[formats[path.suffix]].append(path)
